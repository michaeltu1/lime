--- conflicted
+++ resolved
@@ -304,9 +304,8 @@
             print("Bernoulli Sampling Time: {} seconds".format(np.mean(self.times["Bernoulli Sampling Time"])))
             print("Average Perturbed Data Point Creation Time: {} seconds".format(avg_data_time))
             print("Average Classification Time: {} seconds".format(avg_classification_time))
-<<<<<<< HEAD
-            print("Average Time per loop: {} seconds".format(avg_data_time + avg_classification_time))
-            print("data_labels function ran for {} seconds".format(time.time() - st))
+            print("Average Time per Loop: {} seconds".format((avg_data_time + avg_classification_time) / data.shape[0]))
+            print("data_labels Function: {} seconds".format(time.time() - st))
         return data, np.array(labels)
 
 
@@ -405,8 +404,3 @@
         return self.perturbed_data, self.perturbed_labels
 
         
-=======
-            print("Average Time per Loop: {} seconds".format((avg_data_time + avg_classification_time) / data.shape[0]))
-            print("data_labels Function: {} seconds".format(time.time() - st))
-        return data, np.array(labels)
->>>>>>> 3e3a3bd2
