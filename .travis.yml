--- conflicted
+++ resolved
@@ -5,7 +5,6 @@
 python:
   - "2.7"
   - "3.5"
-<<<<<<< HEAD
   - "3.6"
 # command to install dependencies
 install:
@@ -16,14 +15,3 @@
 script:
   - py.test lime
   - flake8 lime
-=======
-before_install:
-  - "sudo apt-get install python-scipy"
-# command to install dependencies
-install:
-  - "pip install scipy"
-  - "pip install sklearn"
-  - "python setup.py install"
-# command to run tests
-script: "cd lime/tests && python test_lime_tabular.py && python test_lime_text.py"
->>>>>>> 01d65a3d
